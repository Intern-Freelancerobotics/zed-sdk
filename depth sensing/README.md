# Depth Sensing Samples

This repository contains samples demonstrating how to use the [ZED]("https://www.stereolabs.com/store/") camera's **Depth Sensing features** using the ZED SDK. You can find additional information on the Depth Sensing module in our [Documentation](https://www.stereolabs.com/docs/depth-sensing/) and [API Reference](https://www.stereolabs.com/docs/api/group__Depth__group.html).

<p align="center">
<img src="https://user-images.githubusercontent.com/32394882/230639409-356b8dfa-df66-4bc2-84d8-a25fd0229779.gif" />
</p>

## Overview

This section contains the following code samples:

- [Depth Sensing sample](./depth%20sensing): This sample demonstrates how to extract depth information from a single ZED camera and visualize it in an OpenGL window.
- [Depth Sensing with multiple cameras](./multi%20camera): This sample provides an example of how to design an app that use **multiple ZED cameras** in separated threads and displays RGB and depth maps in OpenCV.
- [Region Of Interest](./region%20of%20interest)  This sample showcases how to define a Region of Interest (ROI), pixels outside of this area are discard from the all modules (depth, positional tracking, detections ...).
- [Image Refocus](./image%20refocus) This sample illustrates how to apply depth-dependent blur to an image, allowing users to adjust the focal point after the image has been taken.
<<<<<<< HEAD
- [Export](./export) Shows how to save both image and depth map as png files to be later ingest as input in other application.
=======
>>>>>>> 2e0bb8cd
<|MERGE_RESOLUTION|>--- conflicted
+++ resolved
@@ -14,7 +14,4 @@
 - [Depth Sensing with multiple cameras](./multi%20camera): This sample provides an example of how to design an app that use **multiple ZED cameras** in separated threads and displays RGB and depth maps in OpenCV.
 - [Region Of Interest](./region%20of%20interest)  This sample showcases how to define a Region of Interest (ROI), pixels outside of this area are discard from the all modules (depth, positional tracking, detections ...).
 - [Image Refocus](./image%20refocus) This sample illustrates how to apply depth-dependent blur to an image, allowing users to adjust the focal point after the image has been taken.
-<<<<<<< HEAD
-- [Export](./export) Shows how to save both image and depth map as png files to be later ingest as input in other application.
-=======
->>>>>>> 2e0bb8cd
+- [Export](./export) Shows how to save both image and depth map as png files to be later ingest as input in other application.