///////////////////////////////////////////////////////////////////////////
//
// Copyright (c) 2021, STEREOLABS.
//
// All rights reserved.
//
// THIS SOFTWARE IS PROVIDED BY THE COPYRIGHT HOLDERS AND CONTRIBUTORS
// "AS IS" AND ANY EXPRESS OR IMPLIED WARRANTIES, INCLUDING, BUT NOT
// LIMITED TO, THE IMPLIED WARRANTIES OF MERCHANTABILITY AND FITNESS FOR
// A PARTICULAR PURPOSE ARE DISCLAIMED. IN NO EVENT SHALL THE COPYRIGHT
// OWNER OR CONTRIBUTORS BE LIABLE FOR ANY DIRECT, INDIRECT, INCIDENTAL,
// SPECIAL, EXEMPLARY, OR CONSEQUENTIAL DAMAGES (INCLUDING, BUT NOT
// LIMITED TO, PROCUREMENT OF SUBSTITUTE GOODS OR SERVICES; LOSS OF USE,
// DATA, OR PROFITS; OR BUSINESS INTERRUPTION) HOWEVER CAUSED AND ON ANY
// THEORY OF LIABILITY, WHETHER IN CONTRACT, STRICT LIABILITY, OR TORT
// (INCLUDING NEGLIGENCE OR OTHERWISE) ARISING IN ANY WAY OUT OF THE USE
// OF THIS SOFTWARE, EVEN IF ADVISED OF THE POSSIBILITY OF SUCH DAMAGE.
//
///////////////////////////////////////////////////////////////////////////

/*********************************************************************************
 ** This sample demonstrates how to capture 3D point cloud and detected objects **
 **      with the ZED SDK and display the result in an OpenGL window. 	        **
 *********************************************************************************/

// Standard includes
#include <iostream>
#include <fstream>

// Flag to disable the GUI to increase detection performances
// On low-end hardware such as Jetson Nano, the GUI significantly slows
// down the detection and increase the memory consumption
#define ENABLE_GUI 1

// Flag to enable/disable the tracklet merger module.
// Tracklet merger allows to reconstruct trajectories from objects from object detection module by using Re-ID between objects.
// For example, if an object is not seen during some time, it can be re-ID to a previous ID if the matching score is high enough
#define TRACKLET_MERGER 1

// ZED includes
#include <sl/Camera.hpp>

// Sample includes
#if ENABLE_GUI
#include "GLViewer.hpp"
#include "TrackingViewer.hpp"
#endif

// Using std and sl namespaces
using namespace std;
using namespace sl;
bool is_playback = false;
void print(string msg_prefix, ERROR_CODE err_code = ERROR_CODE::SUCCESS, string msg_suffix = "");
void parseArgs(int argc, char **argv, InitParameters& param);

Camera zed;
InitParameters init_parameters;
ObjectDetectionParameters detection_parameters;
PositionalTrackingParameters positional_tracking_parameters;
RuntimeParameters runtime_parameters;
Objects objects;
Pose cam_pose;
ObjectDetectionRuntimeParameters detection_parameters_rt;
bool quit = false;
bool newFrame = false;
std::mutex guard;
int detection_confidence = 35;
TrackingViewer track_view_generator;
cv::Mat image_track_ocv;

#if TRACKLET_MERGER
std::deque<sl::Objects> objects_tracked_queue;
std::map<unsigned long long,Pose> camPoseMap_ms;


///
/// \brief ingestPoseInMap
/// \param ts: timestamp of the pose
/// \param pose : sl::Pose of the camera
/// \param batch_duration_sc: duration in seconds in order to remove past elements.
///
void ingestPoseInMap(sl::Timestamp ts, sl::Pose pose, int batch_duration_sc)
{
    std::map<unsigned long long,Pose>::iterator it = camPoseMap_ms.begin();
    for(auto it = camPoseMap_ms.begin(); it != camPoseMap_ms.end(); ) {
        if(it->first<ts.getMilliseconds() - (unsigned long long)batch_duration_sc*1000)
            it = camPoseMap_ms.erase(it);
        else
            ++it;
    }

    camPoseMap_ms[ts.getMilliseconds()]=pose;
}

///
/// \brief findClosestPoseFromTS : find closest sl::Pose according to timestamp. Use when resampling is used in tracklet merger, since generated objects can have a different
/// timestamp than the camera timestamp. If resampling==0, then std::map::find() will be enough.
/// \param timestamp in milliseconds. ( at least in the same unit than camPoseMap_ms)
/// \return sl::Pose found.
///
sl::Pose findClosestPoseFromTS(unsigned long long timestamp)
{
    sl::Pose pose = sl::Pose();
    unsigned long long ts_found = 0;
    if (camPoseMap_ms.find(timestamp)!=camPoseMap_ms.end()) {
        ts_found = timestamp;
        pose = camPoseMap_ms[timestamp];
    }
    else
    {
        std::map<unsigned long long,Pose>::iterator it = camPoseMap_ms.begin();
<<<<<<< HEAD
        unsigned long long diff_max_time = ULONG_LONG_MAX;
=======
        unsigned long long diff_max_time = UINT64_MAX;
>>>>>>> 27c4ffc2
        while(it!=camPoseMap_ms.end())
        {
            long long diff = abs((long long)timestamp - (long long)it->first);
            if (diff<diff_max_time)
            {
                pose = it->second;
                diff_max_time = diff;
                ts_found = it->first;
            }
            it++;
        }
    }
    return pose;
}

///
/// \brief ingestInObjectsQueue : convert a list of trajectory from SDK retreiveBatchTrajectories to a sorted list of sl::Objects
/// \n Use this function to fill a std::deque<sl::Objects> that can be considered and used as a stream of objects with a delay.
/// \param trajs from retreiveBatchTrajectories
///
void ingestInObjectsQueue(std::vector<sl::Trajectory> trajs)
{
    // If list is empty, do nothing.
    if (trajs.empty())
        return;

    // add objects in map with timestamp as a key.
    // This ensure
    std::map<uint64_t,sl::Objects> list_of_newobjects;
    for (int i=0;i<trajs.size();i++)
    {
        sl::Trajectory current_traj = trajs.at(i);

        // Impossible but still better to check...
        if (current_traj.timestamp.size()!=current_traj.position.size())
            continue;


        //For each sample, construct a objetdata and put it in the corresponding sl::Objects
        for (int j=0;j<current_traj.timestamp.size();j++)
        {
            sl::Timestamp ts = current_traj.timestamp.at(j);
            sl::ObjectData newObjectData;
            newObjectData.id = current_traj.ID;
            newObjectData.tracking_state = current_traj.tracking_state;
            newObjectData.position = current_traj.position.at(j);
            newObjectData.label = current_traj.label;
            newObjectData.sublabel = current_traj.sublabel;


            if (list_of_newobjects.find(ts.getMilliseconds())!=list_of_newobjects.end())
                list_of_newobjects[ts.getMilliseconds()].object_list.push_back(newObjectData);
            else
            {
                sl::Objects current_obj;
                current_obj.timestamp.setMilliseconds(ts.getMilliseconds());
                current_obj.is_new = true;
                current_obj.is_tracked = true;
                current_obj.object_list.push_back(newObjectData);
               list_of_newobjects[ts.getMilliseconds()] = current_obj;
            }
        }
    }


    // Ingest in Queue of objects that will be empty by the main loop
    // Since std::map is sorted by key, we are sure that timestamp are continous.
    for (auto &elem : list_of_newobjects)
       objects_tracked_queue.push_back(elem.second);

    return;
}
#endif

///
/// \brief run : thread function that capture ZED
///
void run()
{
    while(!quit)
    {
        if (zed.grab(runtime_parameters) == ERROR_CODE::SUCCESS)
        {
            // update confidence threshold based on TrackBar
            if(detection_parameters_rt.object_class_filter.empty())
                detection_parameters_rt.detection_confidence_threshold = detection_confidence;
            else // if using class filter, set confidence for each class
                for (auto& it : detection_parameters_rt.object_class_filter)
                    detection_parameters_rt.object_class_detection_confidence_threshold[it] = detection_confidence;

            guard.lock();
            zed.retrieveObjects(objects, detection_parameters_rt);
            guard.unlock();
            newFrame = true;
        }
        else
            quit=true;


    }
}


///
/// \brief main function
///
int main(int argc, char **argv) {
    
#ifdef _SL_JETSON_
    const bool isJetson = true;
#else
    const bool isJetson = false;
#endif

    // Create ZED objects
    init_parameters.camera_resolution = RESOLUTION::HD2K;
    init_parameters.sdk_verbose = true;
    // On Jetson (Nano, TX1/2) the object detection combined with an heavy depth mode could reduce the frame rate too much
    init_parameters.depth_mode = isJetson ? DEPTH_MODE::PERFORMANCE : DEPTH_MODE::ULTRA;
    init_parameters.depth_maximum_distance = 10.0f * 1000.0f;
    init_parameters.coordinate_system = COORDINATE_SYSTEM::RIGHT_HANDED_Y_UP; // OpenGL's coordinate system is right_handed
    parseArgs(argc, argv, init_parameters);
    
    // Open the camera
    auto returned_state  = zed.open(init_parameters);
    if (returned_state != ERROR_CODE::SUCCESS) {
        print("Camera Open", returned_state, "Exit program.");
        return EXIT_FAILURE;
    }

    // Define the Objects detection module parameters
    detection_parameters.enable_tracking = true;
    detection_parameters.enable_mask_output = false; // designed to give person pixel mask
    detection_parameters.detection_model = isJetson ? DETECTION_MODEL::MULTI_CLASS_BOX : DETECTION_MODEL::MULTI_CLASS_BOX_ACCURATE;

    auto camera_config = zed.getCameraInformation().camera_configuration;

    // If the camera is static in space, enabling this settings below provides better depth quality and faster computation
    positional_tracking_parameters.set_as_static = true;
    zed.enablePositionalTracking(positional_tracking_parameters);

    print("Object Detection: Loading Module...");
    returned_state = zed.enableObjectDetection(detection_parameters);
    if (returned_state != ERROR_CODE::SUCCESS) {
        print("enableObjectDetection", returned_state, "\nExit program.");
        zed.close();
        return EXIT_FAILURE;
    }

#if TRACKLET_MERGER
    sl::BatchTrajectoryParameters trajectory_parameters;
    trajectory_parameters.resampling_rate = 0;
    trajectory_parameters.batch_duration = 2.f;
    returned_state = zed.enableBatchTrajectories(trajectory_parameters);
    if (returned_state != ERROR_CODE::SUCCESS) {
        print("enableTrajectoryPostProcess", returned_state, "\nExit program.");
        zed.close();
        return EXIT_FAILURE;
    }
#endif

    // Detection runtime parameters
    // default detection threshold, apply to all object class
    detection_parameters_rt.detection_confidence_threshold = detection_confidence;
    // To select a set of specific object classes:
    detection_parameters_rt.object_class_filter = {OBJECT_CLASS::VEHICLE, OBJECT_CLASS::PERSON};
    // To set a specific threshold
    detection_parameters_rt.object_class_detection_confidence_threshold[OBJECT_CLASS::PERSON] = detection_confidence;
    detection_parameters_rt.object_class_detection_confidence_threshold[OBJECT_CLASS::VEHICLE] = detection_confidence;


#if ENABLE_GUI

    Resolution display_resolution(min((int)camera_config.resolution.width, 1280) , min((int)camera_config.resolution.height, 720));
    Resolution tracks_resolution(400, display_resolution.height);
    // create a global image to store both image and tracks view
    cv::Mat global_image(display_resolution.height, display_resolution.width + tracks_resolution.width, CV_8UC4);
    // retrieve ref on image part
    auto image_left_ocv = global_image(cv::Rect(0, 0, display_resolution.width, display_resolution.height));
    // retrieve ref on tracks view part
    image_track_ocv = global_image(cv::Rect(display_resolution.width, 0, tracks_resolution.width, tracks_resolution.height));
    image_track_ocv.setTo(0);
    // init an sl::Mat from the ocv image ref (which is in fact the memory of global_image)
    Mat image_left(display_resolution, MAT_TYPE::U8_C4, image_left_ocv.data, image_left_ocv.step);
    sl::float2 img_scale(display_resolution.width / (float)camera_config.resolution.width, display_resolution.height / (float)camera_config.resolution.height);

    // 2D tracks
    track_view_generator=TrackingViewer(tracks_resolution, camera_config.fps, init_parameters.depth_maximum_distance,3);
    track_view_generator.setCameraCalibration(camera_config.calibration_parameters);

    string window_name = "ZED| 2D View and Birds view";
    cv::namedWindow(window_name, cv::WINDOW_NORMAL); // Create Window
    cv::createTrackbar("Confidence", window_name, &detection_confidence, 100);

    char key = ' ';
    Resolution pc_resolution(min((int)camera_config.resolution.width, 720) , min((int)camera_config.resolution.height, 404));
    auto camera_parameters = zed.getCameraInformation(pc_resolution).camera_configuration.calibration_parameters.left_cam;
    Mat point_cloud(pc_resolution, MAT_TYPE::F32_C4, MEM::GPU);
    GLViewer viewer;
    viewer.init(argc, argv, camera_parameters);
#endif

    runtime_parameters.confidence_threshold = 50;
    cam_pose.pose_data.setIdentity();
    bool gl_viewer_available=true;
    std::thread runner(run);
    sl::Timestamp init_app_ts = 0ULL;
    sl::Timestamp init_queue_ts = 0ULL;
    while (
       #if ENABLE_GUI
           gl_viewer_available &&
       #endif
           !quit) {

        if (newFrame && objects.is_new) {
            newFrame = false;
#if ENABLE_GUI
            zed.retrieveMeasure(point_cloud, MEASURE::XYZRGBA, MEM::GPU, pc_resolution);
            zed.getPosition(cam_pose, REFERENCE_FRAME::WORLD);
            zed.retrieveImage(image_left, VIEW::LEFT, MEM::CPU, display_resolution);
            zed.getPosition(cam_pose, REFERENCE_FRAME::CAMERA);

#if TRACKLET_MERGER
            //Save the pose at the current timestamp. Since the tracklet merger version outputs objects in the past,
            //we need to save the pose at that timestamp to make the camera -> world transformation, with the pose at that time.
            unsigned long long ts = zed.getTimestamp(sl::TIME_REFERENCE::IMAGE).data_ns;
            ingestPoseInMap(zed.getTimestamp(sl::TIME_REFERENCE::IMAGE),cam_pose,trajectory_parameters.batch_duration*2);
            if (init_app_ts.data_ns==0ULL)
                init_app_ts =  zed.getTimestamp(sl::TIME_REFERENCE::IMAGE);

#endif

            // Get a protected copy of the vector of objects
            guard.lock();
            std::vector<sl::ObjectData> object_data_list = objects.object_list;
            guard.unlock();

            // Update the 3D window with point cloud and 3D boxes.
            viewer.updateData(point_cloud,object_data_list, cam_pose.pose_data);
            // as image_left_ocv is a ref of image_left, it contains directly the new grabbed image
            render_2D(image_left_ocv, img_scale, object_data_list, true);

            // update birds view of tracks based on camera position and detected objects
#if !TRACKLET_MERGER
            track_view_generator.generate_view(objects, cam_pose, image_track_ocv, objects.is_tracked);
#endif
#else
            cout << "Detected " << objects.object_list.size() << " Object(s)" << endl;
#endif
        }

#if TRACKLET_MERGER
        std::vector<sl::Trajectory> trajectories;
        zed.retrieveBatchTrajectories(trajectories);
        ingestInObjectsQueue(trajectories);
        if (objects_tracked_queue.size()>0)
        {
            sl::Objects tracked_merged_obj = objects_tracked_queue.front();
            do
            {
                if (init_queue_ts.data_ns==0ULL)
                {
                    init_queue_ts = tracked_merged_obj.timestamp;
                    break;
                }
                else
                {
                    //Compare delay between live. Keep it close to live with batch_duration.
                    // The queue contains data between [live - 2*batch_duration , live - batch_duration], therefore make sure the delay is not higher than live - 2*batch_duration
                    unsigned long long delay_queue_ms = tracked_merged_obj.timestamp.getMilliseconds() - init_queue_ts.getMilliseconds();
                    unsigned long long delay_app_ms = zed.getTimestamp(sl::TIME_REFERENCE::IMAGE).getMilliseconds() - init_app_ts.getMilliseconds();
                    if (delay_app_ms-trajectory_parameters.batch_duration*2*1000>0 && delay_queue_ms<delay_app_ms-trajectory_parameters.batch_duration*2.0*1000 && objects_tracked_queue.size()>1){
                        objects_tracked_queue.pop_front();
                        tracked_merged_obj = objects_tracked_queue.front();
                    }
                    else
                        break;
                }
            } while(trajectory_parameters.resampling_rate!=0);
            track_view_generator.generate_view(tracked_merged_obj, findClosestPoseFromTS(tracked_merged_obj.timestamp.getMilliseconds()), image_track_ocv, tracked_merged_obj.is_tracked);
            objects_tracked_queue.pop_front();
        }
#endif

#if ENABLE_GUI
        gl_viewer_available = viewer.isAvailable();
        // as image_left_ocv and image_track_ocv are both ref of global_image, no need to update it
        cv::imshow(window_name, global_image);
        key = cv::waitKey(5);
        if (key == 'i') {
            track_view_generator.zoomIn();
        } else if (key == 'o') {
            track_view_generator.zoomOut();
        } else if (key == 'q') {
            quit = true;
        } else if (key == 'p') {
            detection_parameters_rt.object_class_filter.clear();
            detection_parameters_rt.object_class_filter.push_back(OBJECT_CLASS::PERSON);
            detection_parameters_rt.object_class_detection_confidence_threshold[OBJECT_CLASS::PERSON] = detection_confidence;
            cout << "Person only" << endl;
        } else if (key == 'v') {
            detection_parameters_rt.object_class_filter.clear();
            detection_parameters_rt.object_class_filter.push_back(OBJECT_CLASS::VEHICLE);
            detection_parameters_rt.object_class_detection_confidence_threshold[OBJECT_CLASS::VEHICLE] = detection_confidence;
            cout << "Vehicle only" << endl;
        } else if (key == 'c') {
            detection_parameters_rt.object_class_filter.clear();
            detection_parameters_rt.object_class_detection_confidence_threshold.clear();
            cout << "Clear Filters" << endl;
        }
#endif
    }

    if (runner.joinable())
        runner.join();

#if ENABLE_GUI
    viewer.exit();
    point_cloud.free();
    image_left.free();
#endif
    zed.disableObjectDetection();
    zed.close();
    return EXIT_SUCCESS;
}

void print(string msg_prefix, ERROR_CODE err_code, string msg_suffix) {
    cout << "[Sample] ";
    if (err_code != ERROR_CODE::SUCCESS)
        cout << "[Error] ";
    cout << msg_prefix << " ";
    if (err_code != ERROR_CODE::SUCCESS) {
        cout << " | " << toString(err_code) << " : ";
        cout << toVerbose(err_code);
    }
    if (!msg_suffix.empty())
        cout << " " << msg_suffix;
    cout << endl;
}

void parseArgs(int argc, char **argv, InitParameters& param) {
    if (argc > 1 && string(argv[1]).find(".svo") != string::npos) {
        // SVO input mode
        param.input.setFromSVOFile(argv[1]);
        is_playback = true;
        cout << "[Sample] Using SVO File input: " << argv[1] << endl;
    } else if (argc > 1 && string(argv[1]).find(".svo") == string::npos) {
        string arg = string(argv[1]);
        unsigned int a, b, c, d, port;
        if (sscanf(arg.c_str(), "%u.%u.%u.%u:%d", &a, &b, &c, &d, &port) == 5) {
            // Stream input mode - IP + port
            string ip_adress = to_string(a) + "." + to_string(b) + "." + to_string(c) + "." + to_string(d);
            param.input.setFromStream(sl::String(ip_adress.c_str()), port);
            cout << "[Sample] Using Stream input, IP : " << ip_adress << ", port : " << port << endl;
        } else if (sscanf(arg.c_str(), "%u.%u.%u.%u", &a, &b, &c, &d) == 4) {
            // Stream input mode - IP only
            param.input.setFromStream(sl::String(argv[1]));
            cout << "[Sample] Using Stream input, IP : " << argv[1] << endl;
        } else if (arg.find("HD2K") != string::npos) {
            param.camera_resolution = RESOLUTION::HD2K;
            cout << "[Sample] Using Camera in resolution HD2K" << endl;
        } else if (arg.find("HD1080") != string::npos) {
            param.camera_resolution = RESOLUTION::HD1080;
            cout << "[Sample] Using Camera in resolution HD1080" << endl;
        } else if (arg.find("HD720") != string::npos) {
            param.camera_resolution = RESOLUTION::HD720;
            cout << "[Sample] Using Camera in resolution HD720" << endl;
        } else if (arg.find("VGA") != string::npos) {
            param.camera_resolution = RESOLUTION::VGA;
            cout << "[Sample] Using Camera in resolution VGA" << endl;
        }
    }
}<|MERGE_RESOLUTION|>--- conflicted
+++ resolved
@@ -109,11 +109,7 @@
     else
     {
         std::map<unsigned long long,Pose>::iterator it = camPoseMap_ms.begin();
-<<<<<<< HEAD
-        unsigned long long diff_max_time = ULONG_LONG_MAX;
-=======
         unsigned long long diff_max_time = UINT64_MAX;
->>>>>>> 27c4ffc2
         while(it!=camPoseMap_ms.end())
         {
             long long diff = abs((long long)timestamp - (long long)it->first);
